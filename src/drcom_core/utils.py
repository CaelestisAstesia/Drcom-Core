"""
Dr.COM 核心库 - 通用算法工具箱

本模块汇集了 Dr.COM 协议族（D版/P版/X版）通用的加密与校验算法。
"""

import hashlib
import struct


def checksum_d_series(data: bytes) -> bytes:
    """计算 Dr.COM D系列协议专用的 4 字节校验和 (CRC-1968)。

    此算法常见于 D 版 Login 包末尾的校验字段。

    算法逻辑:
    1. 初始值 ret = 1234
    2. 将数据按 4 字节分组（小端序），不足 4 字节补 0。
    3. 对每组数据进行异或 (XOR) 累加。
    4. 结果乘以魔数 1968，截断为 32 位。

    Args:
        data: 需要计算校验和的原始字节流。

    Returns:
        bytes: 4 字节的小端序校验和。
    """
<<<<<<< HEAD
    ret = 1234
    # 4字节对齐填充
=======
    # [新增] CRC-1968 算法常量
    CRC1968_INIT_VAL = 1234
    CRC1968_MULTIPLIER = 1968
    ret = CRC1968_INIT_VAL
    # 4字节对齐填充：(-(len) % 4) 是计算补零长度的优雅写法
>>>>>>> c53b0ffc
    padded = data + b"\x00" * (-(len(data)) % 4)

    for i in range(0, len(padded), 4):
        # 提取 4 字节，解包为无符号整数 (Little Endian)
        chunk = padded[i : i + 4]
        val = struct.unpack("<I", chunk)[0]
        ret ^= val

    ret = (CRC1968_MULTIPLIER * ret) & 0xFFFFFFFF
    return struct.pack("<I", ret)


def ror_encrypt(data: bytes, key: bytes) -> bytes:
    """循环异或加密 (ROR - Rotate Right)。

    Dr.COM 协议中常用于对密码字段进行混淆。

    算法逻辑:
    byte[i] = (data[i] ^ key[i]) 的位循环右移操作。
    具体为: ((x << 3) & 0xFF) | (x >> 5)

    Args:
        data: 原始数据 (通常是 MD5 后的哈希)。
        key: 密钥 (通常是原始密码)。

    Returns:
        bytes: 加密后的字节流。
    """
    ret = bytearray()
    key_len = len(key)

    for i in range(len(data)):
        # 循环使用 key
        k = key[i % key_len]
        x = data[i] ^ k
        # Python 的位操作：保留 8 位无符号整数范围
        val = ((x << 3) & 0xFF) | (x >> 5)
        ret.append(val)

    return bytes(ret)


def drcom_crc32(data: bytes, init: int = 0) -> int:
    """Dr.COM 自定义的 CRC32 算法。

    常见于 P 版 (PPPoE) 心跳包的校验。
    不同于标准的 CRC32，它只是简单的 4 字节异或累加。

    Args:
        data: 输入数据。
        init: 初始值，默认为 0。

    Returns:
        int: 计算结果 (整数形式)。
    """
    ret = init
    # 4字节对齐处理 (补0)
    padded = data + b"\x00" * (-(len(data)) % 4)

    for i in range(0, len(padded), 4):
        # P 版某些实现中使用小端序 (<I)
        val = struct.unpack("<I", padded[i : i + 4])[0]
        ret ^= val
        ret &= 0xFFFFFFFF

    return ret


def md5_bytes(data: bytes) -> bytes:
    """计算 MD5 哈希的快捷函数。

    Args:
        data: 输入字节流。

    Returns:
        bytes: 16 字节的 MD5 摘要。
    """
    return hashlib.md5(data).digest()<|MERGE_RESOLUTION|>--- conflicted
+++ resolved
@@ -25,16 +25,10 @@
     Returns:
         bytes: 4 字节的小端序校验和。
     """
-<<<<<<< HEAD
-    ret = 1234
-    # 4字节对齐填充
-=======
-    # [新增] CRC-1968 算法常量
     CRC1968_INIT_VAL = 1234
     CRC1968_MULTIPLIER = 1968
     ret = CRC1968_INIT_VAL
-    # 4字节对齐填充：(-(len) % 4) 是计算补零长度的优雅写法
->>>>>>> c53b0ffc
+    # 4字节对齐填充
     padded = data + b"\x00" * (-(len(data)) % 4)
 
     for i in range(0, len(padded), 4):
