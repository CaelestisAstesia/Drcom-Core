# tests/test_d_series_packets.py
"""
测试 D 系列协议封包构建器 (Packets)。
[Fix] 适配了新的 build_login_packet 签名 (使用 Config 对象)。
"""

from drcom_core.config import DrcomConfig
from drcom_core.protocols.d_series import constants, packets


# ... Challenge tests 保持不变 ...
def test_build_challenge_request():
    padding = b"\x00" * 15
    pkt = packets.build_challenge_request(padding)
    assert pkt.startswith(constants.Code.CHALLENGE_REQ)
    assert len(pkt) == 20


def test_parse_challenge_response():
<<<<<<< HEAD
=======
    """验证 Challenge 响应解析"""
    # Case 1: 正常包
    # 结构: Code(1 byte) + Padding(...) + Salt(4 bytes at index 4)
>>>>>>> 0ee0f0c8
    salt = b"\x11\x22\x33\x44"
    data = constants.Code.CHALLENGE_RESP + b"\x00\x00\x00" + salt + b"\x00" * 20
    assert packets.parse_challenge_response(data) == salt
    assert packets.parse_challenge_response(b"\x03" + b"\x00" * 20) is None


# =========================================================================
# Login (0x03/0x04)
# =========================================================================


def _create_dummy_config() -> DrcomConfig:
    """辅助函数：创建一个测试用的配置对象"""
    return DrcomConfig(
        username="test",
        password="123",
        server_address="127.0.0.1",
        server_port=61440,
        bind_ip="0.0.0.0",
        protocol_version="D",
        mac_address=0x001122334455,
        host_ip_bytes=b"\x01" * 4,
        primary_dns_bytes=b"\x02" * 4,
        dhcp_address_bytes=b"\x03" * 4,
        secondary_dns_bytes=b"\x00" * 4,
        host_name="host",
        host_os="os",
        os_info_bytes=b"\xff" * 20,
        control_check_status=b"\x20",
        adapter_num=b"\x01",
        ipdog=b"\x01",
        auth_version=b"\x2c\x00",
        padding_after_ipdog=b"\x00" * 4,
        padding_after_dhcp=b"\x00" * 8,
        padding_auth_ext=b"\x00" * 2,
        ror_status=False,
        pppoe_flag=b"\x2a",
        keep_alive2_flag=b"\xdc",
        keep_alive_version=b"\xdc\x02",
    )


def test_build_login_packet_structure():
    """测试登录包构建（使用 Config 对象）"""
    config = _create_dummy_config()
    salt = b"\x00" * 4

    # [Fix] 新的调用方式
    pkt = packets.build_login_packet(config, salt)

    assert pkt.startswith(constants.Code.LOGIN_REQ)
    # 检查是否包含了一些特征数据 (如 os_info_bytes 的 \xff)
    assert b"\xff" * 20 in pkt
    # 长度检查 (大概范围)
    assert len(pkt) > 300


def test_build_login_packet_randomness():
    """测试登录包的尾部随机填充"""
    config = _create_dummy_config()
    salt = b"\x00" * 4

    pkt1 = packets.build_login_packet(config, salt)
    pkt2 = packets.build_login_packet(config, salt)

<<<<<<< HEAD
=======
    # 即使参数完全一样，因为有随机尾部填充，两个包也应该不同
>>>>>>> 0ee0f0c8
    assert pkt1 != pkt2
    assert len(pkt1) == len(pkt2)


# ... Parse Login / KA / Logout tests 保持不变 ...
def test_parse_login_response():
    data_ok = (
        bytes([constants.Code.LOGIN_RESP_SUCC])
        + b"\x00" * 22
        + b"A" * 16
        + b"\x00" * 10
    )
    success, info, err = packets.parse_login_response(data_ok)
    assert success is True


def test_keep_alive1_build_parse():
    pkt = packets.build_keep_alive1_packet(b"salt", "pass", b"token" * 3)
    assert pkt.startswith(constants.Code.KEEP_ALIVE_1)


def test_keep_alive2_build():
    pkt = packets.build_keep_alive2_packet(
        1, b"\x00" * 4, 1, b"\x00" * 4, b"\xdc\x02", True
    )
<<<<<<< HEAD
    assert pkt[6:8] == b"\x0f\x27"
=======
    # 检查是否包含 Init Magic
    assert pkt_init[6:8] == b"\x0f\x27"
>>>>>>> 0ee0f0c8


def test_parse_keep_alive2_tail():
    tail = b"\xaa\xbb\xcc\xdd"
    data = constants.Code.MISC + b"\x00" * 15 + tail + b"\x00" * 10
    assert packets.parse_keep_alive2_response(data) == tail


def test_logout_build():
    pkt = packets.build_logout_packet(
        "u", "p", b"salt", 0x0, b"token", b"\x20", b"\x01"
    )
<<<<<<< HEAD
    assert pkt.startswith(constants.Code.LOGOUT_REQ)
=======
    # Header: Code(1 byte) + Type(1 byte)
    assert pkt.startswith(constants.Code.LOGOUT_REQ)  # b'\x06'
    assert pkt[1] == 0x01  # Type
>>>>>>> 0ee0f0c8
<|MERGE_RESOLUTION|>--- conflicted
+++ resolved
@@ -17,12 +17,6 @@
 
 
 def test_parse_challenge_response():
-<<<<<<< HEAD
-=======
-    """验证 Challenge 响应解析"""
-    # Case 1: 正常包
-    # 结构: Code(1 byte) + Padding(...) + Salt(4 bytes at index 4)
->>>>>>> 0ee0f0c8
     salt = b"\x11\x22\x33\x44"
     data = constants.Code.CHALLENGE_RESP + b"\x00\x00\x00" + salt + b"\x00" * 20
     assert packets.parse_challenge_response(data) == salt
@@ -88,10 +82,6 @@
     pkt1 = packets.build_login_packet(config, salt)
     pkt2 = packets.build_login_packet(config, salt)
 
-<<<<<<< HEAD
-=======
-    # 即使参数完全一样，因为有随机尾部填充，两个包也应该不同
->>>>>>> 0ee0f0c8
     assert pkt1 != pkt2
     assert len(pkt1) == len(pkt2)
 
@@ -117,12 +107,7 @@
     pkt = packets.build_keep_alive2_packet(
         1, b"\x00" * 4, 1, b"\x00" * 4, b"\xdc\x02", True
     )
-<<<<<<< HEAD
     assert pkt[6:8] == b"\x0f\x27"
-=======
-    # 检查是否包含 Init Magic
-    assert pkt_init[6:8] == b"\x0f\x27"
->>>>>>> 0ee0f0c8
 
 
 def test_parse_keep_alive2_tail():
@@ -135,10 +120,4 @@
     pkt = packets.build_logout_packet(
         "u", "p", b"salt", 0x0, b"token", b"\x20", b"\x01"
     )
-<<<<<<< HEAD
-    assert pkt.startswith(constants.Code.LOGOUT_REQ)
-=======
-    # Header: Code(1 byte) + Type(1 byte)
-    assert pkt.startswith(constants.Code.LOGOUT_REQ)  # b'\x06'
-    assert pkt[1] == 0x01  # Type
->>>>>>> 0ee0f0c8
+    assert pkt.startswith(constants.Code.LOGOUT_REQ)